from dataclasses import asdict
from datetime import datetime

import bitstring

from Crypto.Cipher import AES

from ray.exceptions import (
    InvalidReplayException, PlayerEliminationException, ReadStringException)
from ray.logging import logger
from ray.models import (
    BitTypes, ChunkTypes, Elimination, EventTypes, Header, HeaderTypes,
    HistoryTypes, Meta, PlayerId, PlayerTypes, Stats, TeamStats)

FILE_MAGIC = 0x1CA2E27F
NETWORK_MAGIC = 0x2CF5A13D


class ConstBitStreamWrapper(bitstring.ConstBitStream):
    """ Wrapper for the bitstring.ConstBitStream class to provide some convience methods """

    def skip(self, count):
        """ Skip the next count bytes """
        self.bytepos += count

    def read_uint8(self):
        """ Read and interpret next 8 bits as an unassigned integer """
        return self.read(BitTypes.UINT8.value)

    def read_uint16(self):
        """ Read and interpret next 16 bits as an unassigned integer """
        return self.read(BitTypes.UINT_16.value)

    def read_uint32(self):
        """ Read and interpret next 32 bits as an unassigned integer """
        return self.read(BitTypes.UINT_32.value)

    def read_int32(self):
        """ Read and interpret next 32 bits as an signed integer """
        return self.read(BitTypes.INT_32.value)

    def read_uint64(self):
        """  Read and interpret next 64 bits as an unassigned integer """
        return self.read(BitTypes.UINT_64.value)

    def read_float32(self):
        """ Read and interpret next 32 bits as a float """
        return self.read(BitTypes.FLOAT_LE_32.value)

    def read_byte(self):
        """ Read and interpret next bit as an integer """
        return int.from_bytes(self.read(BitTypes.BYTE.value), byteorder='little')

    def read_bytes(self, size):
        """ Read and interpret next bit as an integer """
        return self.read('bytes:'+str(size))

    def read_bool(self):
        """ Read and interpret next 32 bits as an boolean """
        return self.read_uint32() == 1

    def hextostring(self, i):
        s = hex(i)[2:]
        return s if len(s) == 2 else f'0{s}'

    def read_guid(self):
        """ Read and interpret next 16 bits as a guid"""
        return ''.join(self.hextostring(i) for i in self.read('bytes:16'))

    def read_array(self, f):
        """ Read an array where the first 32 bits indicate the length of the array """
        length = self.read_uint32()
        return [f() for _ in range(length)]

    def read_tuple_array(self, f1, f2):
        """ Read an tuple array where the first 32 bits indicate the length of the array """
        length = self.read_uint32()
        return [(f1(), f2()) for _ in range(length)]

    def read_string(self):
        """ Read and interpret next i bits as a string where i is determined defined by the first 32 bits """
        size = self.read_int32()

        if size == 0:
            return ""

        is_unicode = size < 0

        if is_unicode:
            size *= -2
            return self.read_bytes(size)[:-2].decode('utf-16')

        stream_bytes = self.read_bytes(size)
        string = stream_bytes[:-1]
        if stream_bytes[-1] != 0:
            raise ReadStringException('End of string not zero')

        try:
            return string.decode('utf-8')
        except UnicodeDecodeError:
            return string.decode('latin-1')


class Reader:
    """ Replay reader class to use as a context manager.

    Can be used with either a file path or a stream of bytes:
    >>> with Reader('filepath') as replay:
            print(replay.stats)
    >>> f = open('filepath', 'rb')
    >>> with Reader(f.read()) as replay:
            print(replay.stats)
    >>> f.close()
    """
    _close_on_exit = False

    def __init__(self, src):
        self.src = src
        self._file = None
        self.replay = None
        self.meta = None
        self.header = None
        self.eliminations = []
        self.stats = None
        self.team_stats = None

    def __len__(self):
        return self.replay.len

    def __sizeof__(self):
        return self.replay.len

    def __repr__(self):
        return 'Replay file {path}'.format(path=self.src)

    def __enter__(self):
        logger.info(f'__enter__() replay file {self.src}')

        if isinstance(self.src, str):
            self._file = open(self.src, 'rb')
            self._close_on_exit = True
        elif isinstance(self.src, bytes):
            self._file = self.src
        else:
            raise TypeError()

        self.replay = ConstBitStreamWrapper(self._file)
        self.parse_meta()
        self.parse_chunks()
        return self

    def __exit__(self, *args):
        logger.info(f'__exit__() replay file {self.src}')

        if self._close_on_exit:
            self._file.close()

    def parse_meta(self):
        """ Parse metadata of the file replay (Unreal Engine) """
        logger.info('parse_meta()')

        magic = self.replay.read_uint32()
        if (magic != FILE_MAGIC):
            raise InvalidReplayException()
        file_version = self.replay.read_uint32()
        lenght_in_ms = self.replay.read_uint32()
        network_version = self.replay.read_uint32()
        change_list = self.replay.read_uint32()
        friendly_name = self.replay.read_string()
        is_live = self.replay.read_bool()

        if file_version >= HistoryTypes.HISTORY_RECORDED_TIMESTAMP.value:
            time_stamp = self.replay.read_uint64()

        if file_version >= HistoryTypes.HISTORY_COMPRESSION.value:
            is_compressed = self.replay.read_bool()

        is_encrypted = False
        encryption_key = bytearray()
        if file_version >= HistoryTypes.HISTORY_ENCRYPTION.value:
            is_encrypted = self.replay.read_bool()
            encryption_key_size = self.replay.read_uint32()
            encryption_key = self.replay.read_bytes(encryption_key_size)

        if (not is_live and is_encrypted and len(encryption_key) == 0):
            logger.error(
                "Completed replay is marked encrypted but has no key!")
            raise InvalidReplayException()

        if (is_live and is_encrypted):
            logger.error(
                "Replay is marked encrypted but not yet marked as completed!")
            raise InvalidReplayException()

        self.meta = Meta(
            file_version=file_version,
            lenght_in_ms=lenght_in_ms,
            network_version=network_version,
            change_list=change_list,
            friendly_name=friendly_name,
            is_live=is_live,
            time_stamp=time_stamp,
            is_compressed=is_compressed,
            is_encrypted=is_encrypted,
            encryption_key=encryption_key,

        )

    def parse_chunks(self):
        """ Parse chunks of the file replay """
        logger.info('parse_chunks()')

        while (self.replay.pos < len(self.replay)):
            chunk_type = self.replay.read_uint32()
            chunk_size = self.replay.read_int32()
            offset = self.replay.bytepos

            if chunk_type == ChunkTypes.CHECKPOINT.value:
                self.parse_checkpoint()

            elif chunk_type == ChunkTypes.EVENT.value:
                self.parse_event()

            elif chunk_type == ChunkTypes.REPLAYDATA.value:
                self.parse_replaydata()

            elif chunk_type == ChunkTypes.HEADER.value:
                self.parse_header(chunk_size)

            self.replay.bytepos = offset + chunk_size

    def parse_checkpoint(self):
        """ Parse snapshot of the game environment """
        pass

    def parse_replaydata(self):
        """ Parse incremental changes to the last checkpoint """
        pass

    def parse_header(self, size):
        """ Parse metadata of the file replay (Fortnite) """
        logger.info('parse_header()')

        magic = self.replay.read_uint32()
        if (magic != NETWORK_MAGIC):
            raise InvalidReplayException()
        network_version = self.replay.read_uint32()
        network_checksum = self.replay.read_uint32()
        engine_network_version = self.replay.read_uint32()
        game_network_protocol = self.replay.read_uint32()

        if network_version > HeaderTypes.HISTORY_HEADER_GUID.value:
            guid = self.replay.read_guid()
        else:
            guid = ""

        major = self.replay.read_uint16()
        minor = self.replay.read_uint16()
        patch = self.replay.read_uint16()
        changelist = self.replay.read_uint32()
        branch = self.replay.read_string()

        levelnames_and_times = self.replay.read_tuple_array(
            self.replay.read_string, self.replay.read_uint32)
        flags = self.replay.read_uint32()
        game_specific_data = self.replay.read_array(self.replay.read_string)

        self.header = Header(
            network_version=network_version,
            network_checksum=network_checksum,
            engine_network_version=engine_network_version,
            game_network_protocol=game_network_protocol,
            guid=guid,
            major=major,
            minor=minor,
            patch=patch,
            changelist=changelist,
            branch=branch,
            levelnames_and_times=levelnames_and_times,
            flags=flags,
            game_specific_data=game_specific_data,
        )

    def parse_event(self):
        """ Parse custom Fortnite events """
        event_id = self.replay.read_string()
        group = self.replay.read_string()
        metadata = self.replay.read_string()
        start_time = self.replay.read_uint32()
        end_time = self.replay.read_uint32()
        size = self.replay.read_uint32()

        buffer = self.decrypt_buffer(size)

        if group == EventTypes.PLAYER_ELIMINATION.value:
            try:
                self.parse_elimination_event(buffer, start_time)
            except:
                logger.error("Couldnt parse event PLAYER_ELIMINATION")

        if metadata == EventTypes.MATCH_STATS.value:
            self.parse_matchstats_event(buffer)

        if metadata == EventTypes.TEAM_STATS.value:
            self.parse_teamstats_event(buffer)

    def parse_teamstats_event(self, buffer):
        """ Parse Fortnite team stats event """
        unknown = buffer.read_uint32()
        position = buffer.read_uint32()
        total_players = buffer.read_uint32()

        team_stats = TeamStats(
            unknown=unknown,
            position=position,
            total_players=total_players
        )
        self.team_stats = asdict(team_stats)

    def parse_matchstats_event(self, buffer):
        """ Parse Fortnite stats event """
        unknown = buffer.read_uint32()
        accuracy = buffer.read_float32()
        assists = buffer.read_uint32()
        eliminations = buffer.read_uint32()
        weapon_damage = buffer.read_uint32()
        other_damage = buffer.read_uint32()
        revives = buffer.read_uint32()
        damage_taken = buffer.read_uint32()
        damage_structures = buffer.read_uint32()
        materials_gathered = buffer.read_uint32()
        materials_used = buffer.read_uint32()
        total_traveled = buffer.read_uint32()

        stats = Stats(
            unknown=unknown,
            accuracy=int(accuracy*100),
            assists=assists,
            eliminations=eliminations,
            weapon_damage=weapon_damage,
            other_damage=other_damage,
            revives=revives,
            damage_taken=damage_taken,
            damage_structures=damage_structures,
            materials_gathered=materials_gathered,
            materials_used=materials_used,
            total_traveled=round(total_traveled / 100000.0)
        )
        self.stats = asdict(stats)

    def parse_elimination_event(self, buffer, time):
        """ Parse Fortnite elimination event (kill feed) """

        if self.header.engine_network_version >= 11 and self.header.version['major'] >= 9:
<<<<<<< HEAD
            buffer.skip(85)
            eliminated = self.read_player(buffer)
            eliminator = self.read_player(buffer)
=======
            self.replay.skip(85)
            eliminated = self.read_player()
            eliminator = self.read_player()
>>>>>>> ba7f3de7
        else:
            if self.header.branch == '++Fortnite+Release-4.0':
                buffer.skip(12)
            elif self.header.branch == '++Fortnite+Release-4.2':
                buffer.skip(40)
            elif self.header.branch >= '++Fortnite+Release-4.3':
                buffer.skip(45)
            elif self.header.branch == '++Fortnite+Main':
                buffer.skip(45)
            else:
                raise PlayerEliminationException()

            eliminated = PlayerId('', buffer.read_string(), True)
            eliminator = PlayerId('', buffer.read_string(), True)

        gun_type = buffer.read_byte()
        knocked = buffer.read_uint32()

        self.eliminations.append(Elimination(
            eliminated=eliminated,
            eliminator=eliminator,
            gun_type=gun_type,
            time=datetime.fromtimestamp(time/1000.0),
            knocked=knocked))

<<<<<<< HEAD
    def read_player(self, buffer):
        player_type = buffer.read_byte()
        if player_type == PlayerTypes.NAMELESS_BOT.value:
            player = PlayerId('Bot', '', False)
        elif player_type == PlayerTypes.NAMED_BOT.value:
            player = PlayerId(buffer.read_string(), '', False)
        else:
            buffer.skip(1)  # size
            player = PlayerId('', buffer.read_guid(), True)

        return player

    def decrypt_buffer(self, size):
        if not self.meta.is_encrypted:
            return ConstBitStreamWrapper(self.replay.read_bytes(size))

        key = self.meta.encryption_key
        encrypted_bytes = self.replay.read_bytes(size)

        aes = AES.new(key, mode=AES.MODE_ECB)
        return ConstBitStreamWrapper(aes.decrypt(encrypted_bytes))
=======
    def read_player(self):
        player_type = self.replay.read_byte()
        if player_type == 0x03:
            return "Bot"

        self.replay.skip(1) # size
        return self.replay.read_guid()
>>>>>>> ba7f3de7
<|MERGE_RESOLUTION|>--- conflicted
+++ resolved
@@ -352,15 +352,9 @@
         """ Parse Fortnite elimination event (kill feed) """
 
         if self.header.engine_network_version >= 11 and self.header.version['major'] >= 9:
-<<<<<<< HEAD
             buffer.skip(85)
             eliminated = self.read_player(buffer)
             eliminator = self.read_player(buffer)
-=======
-            self.replay.skip(85)
-            eliminated = self.read_player()
-            eliminator = self.read_player()
->>>>>>> ba7f3de7
         else:
             if self.header.branch == '++Fortnite+Release-4.0':
                 buffer.skip(12)
@@ -386,7 +380,6 @@
             time=datetime.fromtimestamp(time/1000.0),
             knocked=knocked))
 
-<<<<<<< HEAD
     def read_player(self, buffer):
         player_type = buffer.read_byte()
         if player_type == PlayerTypes.NAMELESS_BOT.value:
@@ -407,13 +400,4 @@
         encrypted_bytes = self.replay.read_bytes(size)
 
         aes = AES.new(key, mode=AES.MODE_ECB)
-        return ConstBitStreamWrapper(aes.decrypt(encrypted_bytes))
-=======
-    def read_player(self):
-        player_type = self.replay.read_byte()
-        if player_type == 0x03:
-            return "Bot"
-
-        self.replay.skip(1) # size
-        return self.replay.read_guid()
->>>>>>> ba7f3de7
+        return ConstBitStreamWrapper(aes.decrypt(encrypted_bytes))