--- conflicted
+++ resolved
@@ -1,6 +1,6 @@
 import datetime
 import re
-<<<<<<< HEAD
+
 from collections import defaultdict
 from dataclasses import dataclass, field
 from enum import Enum
@@ -11,61 +11,6 @@
 __all__ = ['BitTypes', 'HistoryTypes', 'ChunkTypes',
            'EventTypes', 'Elimination', 'Stats', 'TeamStats',
            'Header', 'HeaderTypes', 'PlayerTypes', 'PlayerId', 'Meta']
-=======
-
-from collections import defaultdict
-from dataclasses import dataclass, field
-from enum import Enum
-from typing import List, Tuple
-
-from ray import logger
-
-__all__ = ['Weapons', 'BitTypes', 'HistoryTypes', 'ChunkTypes',
-           'EventTypes', 'Elimination', 'Stats', 'TeamStats', 'Header', 'HeaderTypes']
-
-
-class Weapons(Enum):
-    """ Enumeration of weapon types as they occur in the replay """
-    STORM = 0
-    FALL = 1
-    PISTOL = 2
-    SHOTGUN = 3
-    AR = 4
-    SMG = 5
-    SNIPER = 6
-    PICKAXE = 7
-    GRENADE = 8
-    # UNKNOWN9 = 9
-    GRENADELAUNCHER = 10
-    RPG = 11
-    MINIGUN = 12
-    # BOW = 13
-    TRAP = 14
-    FINALLYELIMINATED = 15
-    # UNKNOWN16 = 16
-    # UNKNOWN17 = 17 bleed out by storm?
-    VEHICLE = 21
-    LMG = 22
-    GASNADE = 23
-    OUTOFBOUND = 24
-    # TURRET = 25
-    TEAMSWITCH = 26
-    # UNKNOWN27 = 27 TURRET HEADSHOT?
-    # UNKNOWN28 = 28
-    # UNKNOWN29 = 29
-    # UNKNOWN32 = 32
-    # UNKNOWN34 = 34
-    # UNKNOWN35 = 35
-    # BIPLANE_GUNS = 38
-    # BIPLANE_GUNS = 39
-    # UNKNOWN40 = 40
-    MISSING = 99
-
-    @classmethod
-    def _missing_(cls, value):
-        logger.error(f'Missing weapon type {value}')
-        return cls.MISSING
->>>>>>> ba7f3de7
 
 
 class BitTypes(Enum):
@@ -207,7 +152,6 @@
 
     @version.setter
     def version(self, value: dict):
-<<<<<<< HEAD
         self._version = value
 
 @dataclass
@@ -222,7 +166,4 @@
     time_stamp: int
     is_compressed: bool
     is_encrypted: bool
-    encryption_key: bytes
-=======
-        self._version = value
->>>>>>> ba7f3de7
+    encryption_key: bytes